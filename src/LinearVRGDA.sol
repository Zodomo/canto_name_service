<<<<<<< HEAD
// SPDX-License-Identifier: MIT
pragma solidity ^0.8.17;

import {
    wadExp,
    wadLn,
    wadMul,
    unsafeWadMul,
    unsafeWadDiv,
    toWadUnsafe,
    toDaysWadUnsafe
} from "solmate/utils/SignedWadMath.sol";

// The below VRGDA contract is designed to sell tokens, but we will use it to sell names
// Heavily modified version of LinearVRGDA from transmissions11 to allow for concurrent VRGDAs

// Used to report what batch data is missing during batch initialization
error MissingBatchData(uint256 vrgda, bool targetPrice, bool priceDecayPercent, bool perTimeUnit);

/// @title Variable Rate Gradual Dutch Auction
/// @notice Sell tokens roughly according to an issuance schedule.
contract LinearVRGDA {
    /*//////////////////////////////////////////////////////////////
                VRGDA STORAGE
    //////////////////////////////////////////////////////////////*/

    event Initialized(uint256 indexed vrgda, uint256 indexed timestamp);

    // All values in VRGDA represent 18 decimal fixed point number
    struct VRGDA {
        // Target price for a tokenamen, to be scaled according to sales pace.
        int256 targetPrice;
        // Percentage price decays per unit of time with no sales, scaled by 1e18.
        int256 priceDecayPercent;
        // Precomputed constant that allows us to rewrite a pow() as an exp().
        int256 decayConstant;
        // The total number of tokens to target selling every full unit of time.
        int256 perTimeUnit;
        // Block timestamp VRGDA initialized in
        int256 startTime;
    }
    // Mapping tracks each VRGDA struct via uint256 length
    mapping(uint256 => VRGDA) private vrgdaData;

    // Used to pre-stage data for batch initializing VRGDA structs
    struct batchData {
        int256 targetPrice;
        int256 priceDecayPercent;
        int256 perTimeUnit;
    }
    // Mapping allows for dynamic access of all batch data for batch initialization
    mapping(uint256 => batchData) internal initData;

    // Tracks whether batch initialization has happened
    // Prevents resetting everything accidentally by only allowing batch initialization once
    bool internal batchInitialized;

    // Stores token sold counts for VRGDA math
    struct counts {
        uint256 current;
        uint256 total;
    }
    // Mapping tracks counts for each name length via uint256 length
    mapping(uint256 => counts) public tokenCounts;

    /*//////////////////////////////////////////////////////////////
                          VRGDA MANAGEMENT
    //////////////////////////////////////////////////////////////*/

    /// @notice Constructor nuked in favor of initialize() function, will be called in CantoNameService constructor
    /* /// @param _targetPrice The target price for a token if sold on pace, scaled by 1e18.
    /// @param _priceDecayPercent The percent price decays per unit of time with no sales, scaled by 1e18.
    /// @param _perTimeUnit The number of tokens to target selling in 1 full unit of time, scaled by 1e18. */
    constructor() {}

    // Initializes an individual VRGDA (can also reinitialize)
    function _initialize(
        uint256 _VRGDA,
        int256 _targetPrice,
        int256 _priceDecayPercent,
        int256 _perTimeUnit
    ) internal {
        if (_VRGDA > 0 && _VRGDA < 6) {
            vrgdaData[_VRGDA].targetPrice = _targetPrice;
            vrgdaData[_VRGDA].priceDecayPercent = _priceDecayPercent;
            vrgdaData[_VRGDA].decayConstant = wadLn(1e18 - _priceDecayPercent);
            vrgdaData[_VRGDA].perTimeUnit = _perTimeUnit;
            vrgdaData[_VRGDA].startTime = int256(block.timestamp);
            tokenCounts[_VRGDA].current = 0;
            
            emit Initialized(_VRGDA, block.timestamp);
        } else {
            revert("LinearVRGDA::_initialize::INVALID_VRGDA");
        }
    }

    // Initializes all of the VRGDAs at once
    function _batchInitialize() internal {
        // Require batch initialization hasn't happened
        require(batchInitialized != true, "LinearVRGDA::_batchInitialize::BATCH_INITIALIZED");

        // Initialize all five VRGDAs
        for (uint i = 1; i < 6; i++) {
            _initialize(i,
                initData[i].targetPrice,
                initData[i].priceDecayPercent,
                initData[i].perTimeUnit);
        }

        // Set batchInitialized to prevent further calls
        batchInitialized = true;
    }

    /*//////////////////////////////////////////////////////////////
                            PRICING LOGIC
    //////////////////////////////////////////////////////////////*/

    /// @notice Calculate the price of a token according to the VRGDA formula.
    /// @param _sold The total number of tokens that have been sold so far.
    /// @return The price of a token according to VRGDA, scaled by 1e18.
    function _getVRGDAPrice(uint256 _vrgda, uint256 _sold) internal view returns (uint256) {
        // Temporary VRGDA Data storage for specific name length
        int256 targetPrice;
        int256 decayConstant;
        int256 timeSinceStart;
        int256 perTimeUnit;

        if (_vrgda > 0 && _vrgda < 6) {
            targetPrice = vrgdaData[_vrgda].targetPrice;
            decayConstant = vrgdaData[_vrgda].decayConstant;
            timeSinceStart = int256(block.timestamp) - vrgdaData[_vrgda].startTime;
            perTimeUnit = vrgdaData[_vrgda].perTimeUnit;
        } else {
            revert("LinearVRGDA::_getVRGDAPrice::INVALID_VRGDA");
        }
        unchecked {
            return uint256(
                wadMul(
                    targetPrice,
                    wadExp(
                        unsafeWadMul(
                            decayConstant,
                            // Theoretically calling toWadUnsafe with sold can silently overflow but under
                            // any reasonable circumstance it will never be large enough. We use sold + 1 as
                            // the VRGDA formula's n param represents the nth token and sold is the n-1th token.
                            timeSinceStart - _getTargetSaleTime(toWadUnsafe(_sold + 1), perTimeUnit)
                        )
                    )
                )
            );
        }
    }

    /// @dev Given a number of tokens sold, return the target time that number of tokens should be sold by.
    /// @param _sold A number of tokens sold, scaled by 1e18, to get the corresponding target sale time for.
    /// @return The target time the tokens should be sold by, scaled by 1e18, where the time is
    /// relative, such that 0 means the tokens should be sold immediately when the VRGDA begins.
    function _getTargetSaleTime(int256 _sold, int256 _perTimeUnit) internal pure returns (int256) {
        return unsafeWadDiv(_sold, _perTimeUnit);
    }
}
=======
>>>>>>> bd353cb7
<|MERGE_RESOLUTION|>--- conflicted
+++ resolved
@@ -1,4 +1,3 @@
-<<<<<<< HEAD
 // SPDX-License-Identifier: MIT
 pragma solidity ^0.8.17;
 
@@ -159,6 +158,4 @@
     function _getTargetSaleTime(int256 _sold, int256 _perTimeUnit) internal pure returns (int256) {
         return unsafeWadDiv(_sold, _perTimeUnit);
     }
-}
-=======
->>>>>>> bd353cb7
+}