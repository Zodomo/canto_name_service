--- conflicted
+++ resolved
@@ -1,4 +1,3 @@
-<<<<<<< HEAD
 // SPDX-License-Identifier: MIT
 pragma solidity ^0.8.17;
 
@@ -570,6 +569,4 @@
 
     receive() external payable {}
     fallback() external payable {}
-}
-=======
->>>>>>> bd353cb7
+}