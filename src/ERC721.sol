--- conflicted
+++ resolved
@@ -1,7 +1,4 @@
-<<<<<<< HEAD
 // SPDX-License-Identifier: MIT
-// OpenZeppelin Contracts (last updated v4.8.0) (token/ERC721/ERC721.sol)
-
 pragma solidity ^0.8.17;
 
 import "openzeppelin-contracts/token/ERC721/IERC721.sol";
@@ -529,6 +526,4 @@
         primaryName[currentPrimary[tokenId]] = 0; // Wipe primary address' primary name
         currentPrimary[tokenId] = address(0x0); // Reset inverse lookup
     }
-}
-=======
->>>>>>> bd353cb7
+}